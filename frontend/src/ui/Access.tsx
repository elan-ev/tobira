import {
    useColorScheme,
    ProtoButton,
    FloatingHandle,
    Floating,
    bug,
    notNullish,
    screenWidthAtMost,
    Button,
    Card,
    Spinner,
} from "@opencast/appkit";
import {
    createContext,
    useRef,
    useState,
    useContext,
    ReactNode,
    Dispatch,
    SetStateAction,
    PropsWithChildren,
} from "react";
import { useTranslation } from "react-i18next";
import { LuX } from "react-icons/lu";
import { MultiValue } from "react-select";
import CreatableSelect from "react-select/creatable";
import AsyncCreatableSelect from "react-select/async-creatable";
import { fetchQuery, graphql } from "react-relay";
import { i18n, ParseKeys } from "i18next";

import { IconWithTooltip, focusStyle } from ".";
import { useUser, isRealUser } from "../User";
import { COLORS } from "../color";
import { COMMON_ROLES } from "../util/roles";
import { SelectProps } from "./Input";
import { searchableSelectStyles, theme } from "./SearchableSelect";
import { FloatingBaseMenu } from "./FloatingBaseMenu";
import { AccessKnownRolesData$data } from "./__generated__/AccessKnownRolesData.graphql";
import CONFIG from "../config";
import { environment } from "../relay";
import { AccessUserSearchQuery } from "./__generated__/AccessUserSearchQuery.graphql";
import { ErrorDisplay } from "../util/err";
import { useNavBlocker } from "../routes/util";
import { currentRef, floatingMenuProps, OcEntity } from "../util";
import { ModalHandle, Modal, ConfirmationModal, ConfirmationModalHandle } from "./Modal";
import { PermissionLevel, PermissionLevels } from "../util/permissionLevels";




export type Acl = Map<string, {
    actions: Set<string>;
    info?: RoleInfo | null;
}>;

export type RoleInfo = {
    label: TranslatedLabel;
    implies?: readonly string[] | null;
    large: boolean;
};

type SelectOption = {
    role: string;
    label: string;
}

export type AclSubject = OcEntity | "realm";

type AclContext = {
    itemType: AclSubject;
    userIsRequired: boolean;
    acl: Acl;
    ownerDisplayName: string | null;
    permissionLevels: PermissionLevels;
    change: (f: (acl: Acl) => void) => void;
    knownGroups: Map<string, {
        label: TranslatedLabel;
        implies: Set<string>;
        large: boolean;
    }>;
    groupDag: GroupDag;
}

const AclContext = createContext<AclContext | null>(null);

const useAclContext = () => useContext(AclContext) ?? bug("Acl context is not initialized!");

type AclSelectorProps = {
    acl: Acl;
    inheritedAcl?: Acl;
    /**
     * If `true`, the current user is included by default with `write` access and can't be removed.
     * This is necessary for the acl-selection in the uploader.
    */
    userIsRequired?: boolean;
    onChange: (newAcl: Acl) => void;
    knownRoles: AccessKnownRolesData$data;
    ownerDisplayName?: string | null;
    permissionLevels: PermissionLevels;
<<<<<<< HEAD
    /** If `true`, ROLE_ANONYMOUS won't be offered as option. */
    disallowAnonymous?: boolean;
}

export const AclSelector: React.FC<AclSelectorProps> = (
    {
        acl,
        inheritedAcl = new Map(),
        userIsRequired = false,
        onChange,
        knownRoles,
        ownerDisplayName = "",
        permissionLevels,
        disallowAnonymous = false,
    },
) => {
=======
    addAnonymous?: boolean;
    itemType: AclSubject;
}

export const AclSelector: React.FC<AclSelectorProps> = ({
    acl,
    inheritedAcl = new Map(),
    userIsRequired = false,
    onChange,
    knownRoles,
    ownerDisplayName = "",
    permissionLevels,
    addAnonymous = true,
    itemType = "video",
}) => {
>>>>>>> 2d10afb7
    const { i18n } = useTranslation();
    let knownGroups = [...knownRoles.knownGroups];
    [acl, inheritedAcl].forEach(list => insertBuiltinRoleInfo(list, knownGroups, i18n));
    if (disallowAnonymous) {
        knownGroups = knownGroups.filter(g => g.role !== COMMON_ROLES.ANONYMOUS);
    }
    const [groupAcl, userAcl] = splitAcl(acl);
    const [inheritedGroupAcl, inheritedUserAcl] = splitAcl(inheritedAcl);

    const change: AclContext["change"] = f => {
        const copy = new Map([...acl.entries()].map(([role, value]) => [role, {
            actions: new Set(value.actions),
            info: value.info,
        }]));
        f(copy);
        onChange(copy);
    };

    const context = {
        itemType,
        userIsRequired,
        acl,
        change,
        groupDag: buildDag(knownGroups),
        ownerDisplayName,
        permissionLevels,
        knownGroups: new Map(knownGroups.map(g => [g.role, {
            label: g.label,
            implies: new Set(g.implies),
            large: g.large,
        }])),
    };

    return <AclContext.Provider value={context}>
        <div css={{
            display: "flex",
            flexWrap: "wrap",
            gap: 24,
        }}>
            <AclSelect kind="group" acl={groupAcl} inheritedAcl={inheritedGroupAcl} />
            <AclSelect kind="user" acl={userAcl} inheritedAcl={inheritedUserAcl} />
        </div>
    </AclContext.Provider>;
};

type RoleKind = "group" | "user";


export const knownRolesFragment = graphql`
    fragment AccessKnownRolesData on Query {
        knownGroups { role label implies large }
    }
`;

/**
 * An entry in the active ACL list. Very similar but still different from
 * `AclItem` from the API.
 */
type Entry = {
    role: string;
    actions: Set<string>;

    /**
     * Resolved label. The value from the API, but also built-in groups
     * evaluated and fallback to just the role.
     */
    label: string;

    /** Whether this is a large group. `false` for unknown roles. */
    large: boolean;
};

type AclSelectProps = SelectProps & {
    acl: Acl;
    inheritedAcl: Acl;
    kind: RoleKind;
};

/** One of the two columns for either users or groups. */
const AclSelect: React.FC<AclSelectProps> = ({ acl, inheritedAcl, kind }) => {
    const isDark = useColorScheme().scheme === "dark";
    const user = useUser();
    const { t, i18n } = useTranslation();
    const { change, knownGroups, groupDag, permissionLevels, ownerDisplayName } = useAclContext();
    const [menuIsOpen, setMenuIsOpen] = useState<boolean>(false);
    const userIsOwner = isRealUser(user) && user.displayName === ownerDisplayName;
    const [error, setError] = useState<ReactNode>(null);

    // Sort the active ACL entries (and put them into a new variable for that).
    let entries: Entry[] = [...acl.entries()].map(([role, { actions, info }]) => ({
        role,
        actions,
        label: getLabel(role, info?.label, i18n),
        large: info?.large ?? false,
    }));
    if (kind === "group") {
        // Sort large groups to the top.
        entries = groupDag.sort(entries);
    } else {
        // Always show the current user first, if included. Then show all known
        // users, then all unknown ones, both in alphabetical order.
        const collator = new Intl.Collator(i18n.resolvedLanguage, { sensitivity: "base" });
        entries.sort((a, b) => {
            const section = (x: Entry) => {
                if (isRealUser(user) && x.role === user.userRole) {
                    return 0;
                }
                if (x.label.startsWith("ROLE_")) {
                    return 2;
                }
                return 1;
            };

            const sectionDiff = section(a) - section(b);
            if (sectionDiff !== 0) {
                return sectionDiff;
            }

            return collator.compare(a.label, b.label);
        });
    }

    const inheritedEntries: Entry[] = [...inheritedAcl.entries()]
        .map(([role, { actions, info }]) => ({
            role,
            actions,
            label: getLabel(role, info?.label, i18n),
            large: false, // Don't show any warning on inherited entries as they can't be changed.
        }));

    const userIsAdmin = isRealUser(user) && user.roles.includes(COMMON_ROLES.ADMIN);
    const showAdminEntry = kind === "group"
        && !entries.some(e => e.role === COMMON_ROLES.ADMIN)
        && userIsAdmin;

    const userIsGlobalPageAdmin = isRealUser(user)
        && user.roles.includes(COMMON_ROLES.TOBIRA_GLOBAL_PAGE_ADMIN);
    const showGlobalPageAdminEntry = kind === "group"
        && !entries.some(e => e.role === COMMON_ROLES.TOBIRA_GLOBAL_PAGE_ADMIN)
        && userIsGlobalPageAdmin;

    const showUserEntry = (kind === "user" && ownerDisplayName);
    const noEntries = entries.length === 0
        && !(showAdminEntry || showUserEntry || showGlobalPageAdminEntry);

    const remove = (item: Entry) => change(prev => prev.delete(item.role));

    const handleCreate = (inputValue: string) => change(prev => {
        prev.set(inputValue, {
            // If "create" is called, a new option is created, meaning that we
            // don't know the role.
            info: null,
            actions: new Set([permissionLevels.default]),
        });
    });

    const handleChange = (choice: MultiValue<SelectOption>) => change(prev => {
        choice
            .filter(option => !acl.has(option.role))
            .forEach(option => {
                const info = knownGroups.get(option.role);
                prev.set(option.role, {
                    actions: new Set([permissionLevels.default]),
                    info: {
                        label: info?.label ?? { "default": option.label },
                        implies: [...info?.implies ?? new Set()],
                        large: info?.large ?? false,
                    },
                });
            });
    });


    const commonSelectProps = {
        onMenuOpen: () => setMenuIsOpen(true),
        onMenuClose: () => setMenuIsOpen(false),
        menuIsOpen,
        controlShouldRenderValue: false,
        isClearable: false,
        isMulti: true,
        isSearchable: true,
        backspaceRemovesValue: false,
        placeholder: t(`manage.access.select.${kind}s`),
        // TODO: for users, this should say "type to search" or "enter
        // username, email, ... to add user" depending on the
        // users_searchable config.
        noOptionsMessage: kind === "group"
            ? () => t("general.form.select.no-options")
            : ({ inputValue }: { inputValue: string }) => (
                t(`manage.access.users-no-options.${
                    inputValue.length === 0 ? "initial" : "none-found"
                }-${CONFIG.usersSearchable ? "" : "not-"}searchable`)
            ),
        isValidNewOption: (input: string) => {
            const validUserRole = isUserRole(input);
            const validRole = /^ROLE_\w+/.test(input);
            return kind === "group" ? (validRole && !validUserRole) : validUserRole;
        },
        formatCreateLabel: (input: string) => t("manage.access.select.create", { item: input }),
        value: entries.map(e => ({ role: e.role, label: e.label })),
        getOptionValue: (option: SelectOption) => option.role,
        onCreateOption: handleCreate,
        onChange: handleChange,
        styles: searchableSelectStyles(isDark),
        css: { marginTop: 6 },
        theme,
    } as const;

    return <div css={{
        flex: "1 1 420px",
        display: "flex",
        flexDirection: "column",
        maxWidth: 700,

        [screenWidthAtMost(480)]: {
            flexBasis: 280,
        },
    }}>
        <strong>{t(`manage.access.authorized-${kind}s`)}</strong>
        {error && <Card kind="error" css={{ marginBottom: 8 }}>{error}</Card>}
        {kind === "group"
            ? <CreatableSelect
                {...commonSelectProps}
                options={[...knownGroups.entries()].map(([role, { label }]) => ({
                    role,
                    label: getLabel(role, label, i18n),
                }))}
            />
            : <AsyncCreatableSelect
                {...commonSelectProps}
                loadOptions={(q: string, callback: (options: readonly SelectOption[]) => void) => {
                    fetchQuery<AccessUserSearchQuery>(environment, userSearchQuery, { q })
                        .subscribe({
                            next: ({ users }) => {
                                if (users.items === undefined) {
                                    setError(t("search.unavailable"));
                                    return;
                                }

                                setError(null);
                                callback(users.items
                                    .filter(item => item.displayName !== ownerDisplayName)
                                    .map(item => ({
                                        role: item.userRole,
                                        label: item.displayName,
                                    })));
                            },
                            start: () => {},
                            error: (error: Error) => setError(<ErrorDisplay error={error} />),
                        });
                }}
            />
        }
        <div>
            <Table header={<>
                <th>{t(`manage.access.table.${kind}`)}</th>
                <th>{t("manage.access.table.actions.title")}</th>
                <th></th></>
            }>
                {/* Placeholder if there are no entries */}
                {noEntries && <tr>
                    <td colSpan={3} css={{ textAlign: "center", fontStyle: "italic" }}>
                        {t("acl.no-entries")}
                    </td>
                </tr>}

                {entries.map(entry =>
                    <ListEntry key={entry.role} item={entry} {...{ remove, kind }} />)
                }

                {/*
                    The ACLs usually don't explicitly include admins, but showing that
                    entry makes sense if the user is admin. Same for the global page admin.
                */}
                {showAdminEntry && <TableRow
                    labelCol={<>{t("acl.groups.admins")}</>}
                    actionCol={<UnchangeableAllActions />}
                />}
                {showGlobalPageAdminEntry && <TableRow
                    labelCol={<>{t("acl.groups.global-page-admins")}</>}
                    actionCol={<UnchangeableAllActions />}
                />}

                {/*
                    Similarly to the above, the ACL for user realms does not explicitly
                    include that realm's owning user, but it should still be shown in the UI.
                */}
                {showUserEntry && <TableRow
                    labelCol={!userIsOwner ? <>{ownerDisplayName}</> : <>
                        <i>{t("manage.access.table.yourself")}</i>
                            &nbsp;({ownerDisplayName})
                    </>}
                    actionCol={<UnchangeableAllActions />}
                />}
            </Table>

            {/* Inherited ACL */}
            {inheritedAcl.size > 0 && <Table header={
                <th colSpan={3}>
                    <span css={{
                        display: "flex",
                        justifyContent: "space-between",
                        paddingRight: 12,
                    }}>
                        {t("manage.access.table.inherited")}
                        <IconWithTooltip
                            mode="info"
                            tooltip={t("manage.access.table.inherited-tooltip")}
                        />
                    </span>
                </th>
            }>
                {inheritedEntries.map(entry =>
                    <ListEntry key={entry.role} item={entry} inherited {...{ kind }} />)
                }
            </Table>}
        </div>
    </div>;
};

type TableProps = PropsWithChildren<{
    header?: ReactNode;
}>

const Table: React.FC<TableProps> = ({ children, header }) => {
    const { i18n } = useTranslation();
    const { permissionLevels } = useAclContext();

    return (
        <table css={{
            marginTop: 20,
            tableLayout: "fixed",
            width: "100%",
            borderRadius: 4,
            borderCollapse: "collapse",
            backgroundColor: COLORS.neutral10,
            "th, td": {
                padding: 6,
                ":first-of-type": {
                    paddingLeft: 12,
                    overflowWrap: "anywhere",
                },
            },
            [screenWidthAtMost(480)]: {
                fontSize: 14,
                "> colgroup > col:nth-of-type(2)": { width: "unset" },
                "> colgroup > col:nth-of-type(3)": { width: 35 },
            },
        }}>
            <colgroup>
                <col />
                <col css={{
                    // This is a little hacky and kind of messy.
                    // We want the width of the action columns to be fixed
                    // and determined by the longest action label (e.g. `read and write`
                    // should also determine the width of the `read` label). These lengths are
                    // of course also dependent on the current language (german for example
                    // has a reputation for having ridiculously lengthy words).
                    // Now that we use this selector also for realm acl that use different
                    // labels altogether, this needs yet another check.
                    // This will of course become even more complicated once more languages are
                    // added.
                    width: permissionLevels.highest === "admin"
                        ? i18n.resolvedLanguage === "en" ? 160 : 165
                        : i18n.resolvedLanguage === "en" ? 190 : 224,
                }} />
                <col css={{ width: 42 }} />
            </colgroup>
            <thead>
                <tr css={{
                    borderBottom: `2px solid ${COLORS.neutral05}`,
                    textAlign: "left",
                }}>{header}</tr>
            </thead>
            <tbody>{children}</tbody>
        </table>
    );
};

const userSearchQuery = graphql`
    query AccessUserSearchQuery($q: String!) {
        users: searchKnownUsers(query: $q) {
            ... on KnownUserSearchResults {
                items { displayName userRole }
            }
        }
    }
`;

type ItemProps = {
    item: Entry;
    kind: RoleKind;
}

type ListEntryProps = ItemProps & {
    remove?: (item: Entry) => void;
    inherited?: boolean;
}

const ListEntry: React.FC<ListEntryProps> = ({ remove, item, kind, inherited = false }) => {
    const user = useUser();
    const { t, i18n } = useTranslation();
    const { userIsRequired, acl, groupDag, permissionLevels } = useAclContext();

    const entryContainsActions = (actions: PermissionLevel[]) =>
        actions.every(action => item.actions.has(action));

    let noteworthyAccessType: PermissionLevel | null = null;
    if (entryContainsActions(["write"])) {
        noteworthyAccessType = "write";
    } else if (entryContainsActions(["admin"])) {
        noteworthyAccessType = "admin";
    } else if (entryContainsActions(["moderate"]) && !entryContainsActions(["admin"])) {
        noteworthyAccessType = "moderate";
    }

    const supersets = kind === "user" ? [] : groupDag
        .supersetsOf(item.role)
        .filter(role => {
            const actions = acl.get(role)?.actions;
            return actions && [...item.actions].every(action => actions?.has(action));
        })
        .map(role => getLabel(role, acl.get(role)?.info?.label, i18n));
    const isSubset = !inherited && supersets.length > 0;
    const isUser = isRealUser(user) && item.role === user.userRole;
    const immutable = item.role === COMMON_ROLES.ADMIN || userIsRequired && isUser || inherited;

    let label: JSX.Element;
    if (isUser) {
        label = <span><i>{t("manage.access.table.yourself")}</i>&nbsp;({item.label})</span>;
    } else if (kind === "user" && isUserRole(item.label)) {
        // We strip the user role prefix (we take the longest prefix that
        // matches, though in almost all cases just a single one will match).
        // We then clean it a bit before displaying.
        const prefixes = CONFIG.auth.userRolePrefixes
            .filter(prefix => item.label.startsWith(prefix));
        const name = item.role.slice(Math.max(...prefixes.map(p => p.length)))
            .toLocaleLowerCase(i18n.resolvedLanguage)
            .replace("_", " ");
        label = <span>{name} (<i>{t("acl.unknown-user-note")}</i>)</span>;
    } else {
        label = <>{item.label}</>;
    }

    return <TableRow
        labelCol={<>
            {label}
            {isSubset && <IconWithTooltip mode="info" tooltip={
                t("manage.access.table.subset-warning", { groups: supersets.join(", ") })
            } />}
        </>}
        mutedLabel={isSubset || inherited}
        actionCol={immutable
            ? <UnchangeableAllActions permission={getActionLabel(item, permissionLevels)} />
            : <>
                <ActionsMenu {...{ item, kind }} />
                {item.large && noteworthyAccessType
                    ? <IconWithTooltip
                        mode="warning"
                        tooltip={t("manage.access.table.actions.large-group-warning", {
                            val: t(`manage.access.table.actions.${noteworthyAccessType}-access`),
                        })}
                    />
                    : <div css={{ width: 22 }} />
                }
            </>}
        onRemove={immutable ? undefined : () => remove && remove(item)}
        {...{ inherited }}
    />;
};


type TableRowProps = {
    labelCol: JSX.Element;
    mutedLabel?: boolean;
    actionCol: JSX.Element;
    onRemove?: () => void;
    inherited?: boolean;
}

const TableRow: React.FC<TableRowProps> = (
    { labelCol, mutedLabel, actionCol, onRemove, inherited },
) => (
    <tr css={{
        height: 44,
        ...!inherited && { ":hover, :focus-within":
            { td: { backgroundColor: COLORS.neutral15 } },
        },
        ...mutedLabel && { color: COLORS.neutral60 },
        borderBottom: `1px solid ${COLORS.neutral05}`,
        ":last-child": {
            border: "none",
            td: {
                ":first-child": { borderBottomLeftRadius: 4 },
                ":last-child": { borderBottomRightRadius: 4 },
            },
        },
    }}>
        <td>
            <span css={{ display: "flex" }}>{labelCol}</span>
        </td>
        <td>
            <div css={{
                display: "flex",
                "> div:first-of-type": { flex: "1" },
                [screenWidthAtMost(480)]: {
                    lineHeight: 1,
                },
            }}>
                {actionCol}
            </div>
        </td>
        <td>
            {onRemove && <ProtoButton
                onClick={onRemove}
                css={{
                    marginLeft: "auto",
                    display: "flex",
                    color: COLORS.neutral60,
                    borderRadius: 4,
                    padding: 4,
                    ":hover, :focus-visible": { color: COLORS.danger0 },
                    ...focusStyle({ offset: -1 }),
                }}
            >
                <LuX size={20} />
            </ProtoButton>}
        </td>
    </tr>
);

const UnchangeableAllActions: React.FC<{ permission?: PermissionLevel }> = ({ permission }) => {
    const { t } = useTranslation();
    const { permissionLevels } = useAclContext();
    const label = permission ?? permissionLevels.highest;
    return <span css={{ marginLeft: 8 }}>{t(`manage.access.table.actions.${label}`)}</span>;
};

const ActionsMenu: React.FC<ItemProps> = ({ item, kind }) => {
    const isDark = useColorScheme().scheme === "dark";
    const ref = useRef<FloatingHandle>(null);
    const { t } = useTranslation();
    const { change, permissionLevels, itemType } = useAclContext();
    const allLabels = Object.keys(permissionLevels.all) as PermissionLevel[];
    const currentActionOption = getActionLabel(item, permissionLevels);

    const changeOption = (newOption: PermissionLevel) => change(prev => {
        notNullish(prev.get(item.role)).actions
            = notNullish(permissionLevels.all[newOption]).actions;
    });

    const description = (actionOption: PermissionLevel) => t(
        `manage.access.table.actions.${itemType}-${actionOption}-description`,
        {
            count: kind === "user" ? 1 : 2,
            defaultValue: t("manage.access.table.actions.unknown-description"),
        },
    );

    return (
        <FloatingBaseMenu
            ref={ref}
            label={t("manage.access.table.actions.title")}
            triggerContent={<>{t(`manage.access.table.actions.${currentActionOption}`)}</>}
            triggerStyles={{
                width: "100%",
                gap: 0,
                padding: "0 4px 0 8px",
                justifyContent: "space-between",
                ":hover, :focus-visible": { backgroundColor: COLORS.neutral20 },
                svg: { marginTop: 2, color: COLORS.neutral60 },
                [screenWidthAtMost(480)]: {
                    whiteSpace: "normal",
                    textAlign: "left",
                },
            }}
            list={
                <Floating
<<<<<<< HEAD
                    backgroundColor={isDark ? COLORS.neutral10 : COLORS.neutral05}
=======
                    {...floatingMenuProps(isDark)}
>>>>>>> 2d10afb7
                    hideArrowTip
                    css={{ minWidth: 125, lineHeight: 1.4 }}
                >
                    <ul css={{
                        listStyle: "none",
                        margin: 0,
                        padding: 0,
                    }}>
                        {allLabels.map(actionOption => <ActionMenuItem
                            key={actionOption}
                            disabled={actionOption === currentActionOption}
                            label={t(`manage.access.table.actions.${actionOption}`)}
                            description={description(actionOption)}
                            onClick={() => changeOption(actionOption)}
                            close={() => ref.current?.close()}
                        />)}
                    </ul>
                </Floating>
            }
        />
    );
};

type ActionMenuItemProps = {
    label: string;
    description: string;
    onClick: () => void;
    close: () => void;
    disabled: boolean;
};

const ActionMenuItem: React.FC<ActionMenuItemProps> = (
    { label, description, onClick, close, disabled },
) => {
    const ref = useRef<HTMLButtonElement>(null);
    const isDark = useColorScheme().scheme === "dark";

    return (
        <li css={{
            ":not(:last-child)": {
                borderBottom: `1px solid ${isDark ? COLORS.neutral40 : COLORS.neutral20}`,
            },
            ":last-child button": {
                borderRadius: "0 0 8px 8px",
            },
            ...disabled && { backgroundColor: isDark ? COLORS.neutral15 : COLORS.neutral10 },
        }}>
            <ProtoButton
                {...{ ref, disabled }}
                role="menuitem"
                onClick={() => {
                    onClick();
                    close();
                }}
                css={{
                    width: 300,
                    display: "flex",
                    alignItems: "center",
                    gap: 8,
                    svg: { fontSize: 16 },
                    ":hover:enabled, :focus:enabled ": {
                        backgroundColor: isDark ? COLORS.neutral20 : COLORS.neutral15,
                    },
                    ...focusStyle({ inset: true }),
                    "&[disabled]": {
                        cursor: "default",
                        span: {
                            fontWeight: "bold",
                            color: COLORS.neutral80,
                            pointerEvents: "none",
                        },
                    },
                }}
            >
                <div css={{
                    display: "flex",
                    flexDirection: "column",
                    padding: "8px 14px",
                    gap: 6,
                    textAlign: "left",
                }}>
                    <span>{label}</span>
                    <p css={{ fontSize: 14 }}>{description}</p>
                </div>
            </ProtoButton>
        </li>
    );
};


/* Optional reset and save buttons to use if selector is not part of a larger form */
type AclEditButtonsProps = {
    selections: Acl;
    setSelections: Dispatch<SetStateAction<Acl>>;
    initialAcl: Acl;
    onSubmit: (acl: Acl) => Promise<void>;
    className?: string;
    inFlight?: boolean;
    inheritedAcl?: Acl;
    userIsOwner?: boolean;
    kind: "write" | "admin";
    saveModalRef: React.RefObject<ConfirmationModalHandle>;
}

export const AclEditButtons: React.FC<AclEditButtonsProps> = ({
    selections,
    setSelections,
    initialAcl,
    onSubmit,
    className,
    inFlight,
    inheritedAcl,
    userIsOwner,
    saveModalRef,
    kind,
}) => {
    const { t } = useTranslation();
    const user = useUser();
    const resetModalRef = useRef<ModalHandle>(null);

    const containsUser = (acl: Acl) => isRealUser(user) && (
        userIsOwner || user.roles.some(r => r === COMMON_ROLES.ADMIN
            || acl.get(r)?.actions.has(kind)
            || inheritedAcl?.get(r)?.actions.has(kind))
    );

    const selectionIsInitial = selections.size === initialAcl.size
        && [...selections].every(([role, info]) => {
            const other = initialAcl.get(role);
            return other && areSetsEqual(other.actions, info.actions);
        });

    const submit = onSubmit;
    const buttonsDisabled = inFlight || selectionIsInitial;

    useNavBlocker(inFlight || !selectionIsInitial);

    return (
        <div {...{ className }} css={{
            display: "flex",
            gap: 8,
            alignSelf: "flex-start",
            marginTop: 40,
        }}>
            {/* Reset button */}
            <Button
                kind="danger"
                disabled={buttonsDisabled}
                onClick={() => currentRef(resetModalRef).open()}
                css={{ ...!buttonsDisabled && { ":hover": { color: COLORS.danger0 } } }}
            >
                {t("manage.access.reset-modal.label")}
            </Button>
            <Modal ref={resetModalRef} title={t("manage.access.reset-modal.title")}>
                <p>{t("manage.access.reset-modal.body")}</p>
                <div css={{
                    display: "flex",
                    gap: 12,
                    justifyContent: "center",
                    flexWrap: "wrap",
                    marginTop: 32,
                }}>
                    <Button onClick={() => currentRef(resetModalRef).close?.()}>
                        {t("general.action.cancel")}
                    </Button>
                    <Button kind="danger" onClick={() => {
                        setSelections(initialAcl);
                        currentRef(resetModalRef).close?.();
                    }}>{t("manage.access.reset-modal.label")}</Button>
                </div>
            </Modal>

            {/* Save button */}
            <Button
                type="submit"
                kind="call-to-action"
                disabled={buttonsDisabled}
                onClick={() => !containsUser(selections)
                    ? currentRef(saveModalRef).open()
                    : submit(selections)
                }
                css={{ ...!buttonsDisabled && { ":hover": { color: COLORS.happy0 } } }}
            >{t("general.action.save")}</Button>
            {inFlight && <div css={{ marginTop: 16 }}><Spinner size={20} /></div>}
            <ConfirmationModal
                ref={saveModalRef}
                title={t("manage.access.save-modal.title")}
                buttonContent={t("manage.access.save-modal.confirm")}
                onSubmit={() => submit(selections)}
            >
                <p>{t(`manage.access.save-modal.disclaimer-${kind}`)}</p>
            </ConfirmationModal>
        </div>
    );
};


// ==============================================================================================
// ===== Helper functions
// ==============================================================================================

type TranslatedLabel = { default: string } & Record<string, string | undefined>;

/** Returns a label for the role, if known to Tobira. */
const getLabel = (role: string, label: TranslatedLabel | undefined, i18n: i18n) => {
    if (role === COMMON_ROLES.USER_ADMIN) {
        return i18n.t("acl.admin-user");
    }
    if (label) {
        return label[i18n.language] ?? label.default;
    }
    return role;
};

/** Returns label for the currently selected action of a role entry */
const getActionLabel = (item: Entry, permissionLevels: PermissionLevels): PermissionLevel =>
    (Object.keys(permissionLevels.all).find(level => {
        const lvl = permissionLevels.all[level as PermissionLevel]?.actions;
        return lvl && areSetsEqual(lvl, item.actions);
    }) ?? "unknown") as PermissionLevel;

const isUserRole = (role: string) =>
    CONFIG.auth.userRolePrefixes.some(prefix => role.startsWith(prefix));

const areSetsEqual = (a: Set<string>, b: Set<string>) =>
    a.size === b.size && [...a].every((str => b.has(str)));

/** Splits initial ACL into group and user roles. */
const splitAcl = (initialAcl: Acl): [Acl, Acl] => {
    const users = new Map();
    const groups = new Map();
    for (const [role, info] of initialAcl.entries()) {
        (isUserRole(role) ? users : groups).set(role, info);
    }
    return [groups, users];
};

const insertBuiltinRoleInfo = (
    acl: Acl,
    knownGroups: AccessKnownRolesData$data["knownGroups"][number][],
    i18n: i18n,
) => {
    const keyToTranslatedString = (key: ParseKeys): TranslatedLabel => ({
        default: i18n.t(key, { lng: "en" }),
        ...Object.fromEntries(
            i18n.languages
                .filter(lng => i18n.exists(key, { lng }))
                .map(lng => [lng, i18n.t(key, { lng })]),
        ),
    });

    let anonymousInfo = knownGroups.find(g => g.role === COMMON_ROLES.ANONYMOUS);
    if (!anonymousInfo) {
        anonymousInfo = {
            role: COMMON_ROLES.ANONYMOUS,
            implies: [],
            label: keyToTranslatedString("acl.groups.everyone"),
            large: true,
        };
        knownGroups.push(anonymousInfo);
    }
    let userInfo = knownGroups.find(g => g.role === COMMON_ROLES.USER);
    if (!userInfo) {
        userInfo = {
            role: COMMON_ROLES.USER,
            implies: [COMMON_ROLES.ANONYMOUS],
            label: keyToTranslatedString("acl.groups.logged-in-users"),
            large: true,
        };
        knownGroups.push(userInfo);
    }

    const anonymous = acl.get(COMMON_ROLES.ANONYMOUS);
    if (anonymous && !anonymous.info) {
        const { role, ...info } = anonymousInfo;
        anonymous.info = info;
    }
    const user = acl.get(COMMON_ROLES.USER);
    if (user && !user.info) {
        const { role, ...info } = userInfo;
        user.info = info;
    }
};


/**
 * DAG to represent superset/subset relationships of available groups. Lazily
 * initialized.
 */
interface GroupDag {
    /** Returns all groups that include the given one, i.e. are supersets of it. */
    supersetsOf(groupRole: string): string[];

    /**
     * Topologically sorts the given groups such that large groups are first,
     * smaller ones last.
     */
    sort(groups: Entry[]): Entry[];
}

const buildDag = (groups: AccessKnownRolesData$data["knownGroups"]): GroupDag => {
    const vertices = new Map<string, Set<string>>();
    vertices.set(COMMON_ROLES.ANONYMOUS, new Set());
    vertices.set(COMMON_ROLES.USER, new Set([COMMON_ROLES.ANONYMOUS]));

    for (const { role, implies } of groups) {
        if (role !== COMMON_ROLES.ANONYMOUS && role !== COMMON_ROLES.USER) {
            vertices.set(role, new Set([COMMON_ROLES.USER, ...implies]));
        }
    }

    return {
        supersetsOf(start) {
            // If we don't know this group, we also have no idea about subset
            // relations except that it's a subset of ROLE_USER and ROLE_ANONYMOUS.
            // For the special admin role however, we never return supersets as
            // it's not useful to show a warning next to that.
            if (!vertices.has(start)) {
                return start === COMMON_ROLES.ADMIN
                    ? []
                    : [COMMON_ROLES.ANONYMOUS, COMMON_ROLES.USER];
            }

            const supersets = new Set<string>();
            const stack = [start];

            while (stack.length > 0) {
                const v = notNullish(stack.pop());
                if (supersets.has(v)) {
                    continue;
                }
                const directSupersets = vertices.get(v) ?? bug(`group ${v} not found in DAG`);
                for (const s of directSupersets) {
                    stack.push(s);
                }
                if (v !== start) {
                    supersets.add(v);
                }
            }

            return [...supersets];
        },

        sort(options) {
            const visited = new Set<string>();
            const out = [];

            // Mapping from node to its subsets.
            const inverseVertices = new Map<string, Set<string>>();
            vertices.forEach((_, role) => inverseVertices.set(role, new Set()));
            for (const [role, supersets] of vertices) {
                for (const s of supersets) {
                    inverseVertices.get(s)?.add(role);
                }
            }


            // We can always start with ROLE_ANONYMOUS as that's a supserset of
            // everything.
            const candidates = [COMMON_ROLES.ANONYMOUS];
            while (candidates.length > 0) {
                const candidate = notNullish(candidates.pop());

                const option = options.find(o => o.role === candidate);
                if (option) {
                    out.push(option);
                }

                visited.add(candidate);
                for (const subset of inverseVertices.get(candidate) ?? []) {
                    const supersets = vertices.get(subset) ?? bug("DAG inconsistent");

                    // If we already visited all supersets of this, it can now
                    // itself be visited. In other words: now we've done our
                    // deed and added all options that have to come before.
                    if ([...supersets].every(s => visited.has(s))) {
                        candidates.push(subset);
                    }
                }
            }

            // Add remaining inputs, i.e. unknown roles.
            for (const option of options) {
                if (!visited.has(option.role)) {
                    out.push(option);
                }
            }

            return out;
        },
    };
};<|MERGE_RESOLUTION|>--- conflicted
+++ resolved
@@ -41,7 +41,7 @@
 import { AccessUserSearchQuery } from "./__generated__/AccessUserSearchQuery.graphql";
 import { ErrorDisplay } from "../util/err";
 import { useNavBlocker } from "../routes/util";
-import { currentRef, floatingMenuProps, OcEntity } from "../util";
+import { currentRef, OcEntity } from "../util";
 import { ModalHandle, Modal, ConfirmationModal, ConfirmationModalHandle } from "./Modal";
 import { PermissionLevel, PermissionLevels } from "../util/permissionLevels";
 
@@ -97,25 +97,8 @@
     knownRoles: AccessKnownRolesData$data;
     ownerDisplayName?: string | null;
     permissionLevels: PermissionLevels;
-<<<<<<< HEAD
     /** If `true`, ROLE_ANONYMOUS won't be offered as option. */
     disallowAnonymous?: boolean;
-}
-
-export const AclSelector: React.FC<AclSelectorProps> = (
-    {
-        acl,
-        inheritedAcl = new Map(),
-        userIsRequired = false,
-        onChange,
-        knownRoles,
-        ownerDisplayName = "",
-        permissionLevels,
-        disallowAnonymous = false,
-    },
-) => {
-=======
-    addAnonymous?: boolean;
     itemType: AclSubject;
 }
 
@@ -127,10 +110,9 @@
     knownRoles,
     ownerDisplayName = "",
     permissionLevels,
-    addAnonymous = true,
+    disallowAnonymous = false,
     itemType = "video",
 }) => {
->>>>>>> 2d10afb7
     const { i18n } = useTranslation();
     let knownGroups = [...knownRoles.knownGroups];
     [acl, inheritedAcl].forEach(list => insertBuiltinRoleInfo(list, knownGroups, i18n));
@@ -709,11 +691,7 @@
             }}
             list={
                 <Floating
-<<<<<<< HEAD
                     backgroundColor={isDark ? COLORS.neutral10 : COLORS.neutral05}
-=======
-                    {...floatingMenuProps(isDark)}
->>>>>>> 2d10afb7
                     hideArrowTip
                     css={{ minWidth: 125, lineHeight: 1.4 }}
                 >
