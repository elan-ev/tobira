--- conflicted
+++ resolved
@@ -15,14 +15,11 @@
 import { ellipsisOverflowCss, focusStyle } from ".";
 import { COLORS } from "../color";
 import { Creators } from "./Video";
-<<<<<<< HEAD
 import { Input, TextArea } from "./Input";
 import { Form } from "./Form";
 import { Inertable } from "../util";
-=======
 import { LuCalendar } from "react-icons/lu";
 import { RelativeDate } from "./time";
->>>>>>> ee9dd766
 
 
 export const TitleLabel: React.FC<{ htmlFor: string }> = ({ htmlFor }) => {
