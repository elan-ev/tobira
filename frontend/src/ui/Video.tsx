--- conflicted
+++ resolved
@@ -153,16 +153,10 @@
 type ThumbnailOverlayProps = PropsWithChildren<{
     backgroundColor: string;
 }>;
-<<<<<<< HEAD
 export const ThumbnailOverlay: React.FC<ThumbnailOverlayProps> = ({
     children,
     backgroundColor,
 }) => (
-=======
-export const ThumbnailOverlay: React.FC<ThumbnailOverlayProps> = (
-    { children, backgroundColor },
-) => (
->>>>>>> 942c923a
     <div css={{
         display: "inline-flex",
         alignItems: "center",
@@ -180,17 +174,10 @@
     </div>
 );
 
-<<<<<<< HEAD
 export const ThumbnailOverlayContainer: React.FC<JSX.IntrinsicElements["div"]> = ({
     children,
     ...rest
 }) => {
-=======
-type ThumbnailOverlayContainerProps = JSX.IntrinsicElements["div"];
-export const ThumbnailOverlayContainer: React.FC<ThumbnailOverlayContainerProps> = (
-    { children, ...rest },
-) => {
->>>>>>> 942c923a
     const isDark = useColorScheme().scheme === "dark";
 
     return <div css={{
