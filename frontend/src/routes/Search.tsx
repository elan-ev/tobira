--- conflicted
+++ resolved
@@ -3,12 +3,7 @@
 import {
     LuCalendar,
     LuCalendarRange,
-<<<<<<< HEAD
-    LuLayout,
-=======
     LuPanelsTopLeft,
-    LuRadio,
->>>>>>> 942c923a
     LuVolume2,
     LuX,
 } from "react-icons/lu";
