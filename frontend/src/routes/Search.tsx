--- conflicted
+++ resolved
@@ -42,20 +42,8 @@
 import { RouterControl, makeRoute } from "../rauta";
 import { loadQuery } from "../relay";
 import { Link, useRouter } from "../router";
-<<<<<<< HEAD
-import { Creators, Thumbnail, formatDuration } from "../ui/Video";
-import { SmallDescription } from "../ui/metadata";
-=======
-import {
-    Thumbnail,
-    ThumbnailImg,
-    ThumbnailOverlay,
-    ThumbnailOverlayContainer,
-    ThumbnailReplacement,
-    formatDuration,
-} from "../ui/Video";
+import { Thumbnail, formatDuration } from "../ui/Video";
 import { DateAndCreators, SmallDescription } from "../ui/metadata";
->>>>>>> ee9dd766
 import { Breadcrumbs, BreadcrumbsContainer, BreadcrumbSeparator } from "../ui/Breadcrumbs";
 import { MissingRealmName } from "./util";
 import { ellipsisOverflowCss, focusStyle } from "../ui";
@@ -71,11 +59,7 @@
 import { DirectSeriesRoute, SeriesRoute } from "./Series";
 import { PartOfSeriesLink } from "../ui/Blocks/VideoList";
 import { SearchSlidePreviewQuery } from "./__generated__/SearchSlidePreviewQuery.graphql";
-<<<<<<< HEAD
-import { RelativeDate } from "../ui/time";
 import { ThumbnailStack } from "../ui/ThumbnailStack";
-=======
->>>>>>> ee9dd766
 
 
 export const isSearchActive = (): boolean => document.location.pathname === "/~search";
