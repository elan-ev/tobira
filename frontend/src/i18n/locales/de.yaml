general:
  language:
    language_one: Sprache
    language_other: Sprachen
    name: Deutsch
    selection: Sprachauswahl, Deutsch ausgewählt
  loading: Lade...
  home: Startseite
  homepage: Startseite
  page: Seite
  leave-page-confirmation: >
    Seite verlassen? Vorgenommene Änderungen sind möglicherweise noch nicht gespeichert!
  action:
    close: Schließen
    cancel: Abbrechen
    save: Speichern
    back: Zurück
    goto-homepage: Zur Startseite
    share: Teilen
  version-information: Version
  logo-alt: Startseite von „{{title}}“
  no-root-children: Noch keine Seiten
  failed-to-load-thumbnail: Konnte Vorschaubild nicht laden
  yes: Ja
  no: Nein
  form:
    this-field-is-required: Dieses Feld ist erforderlich.
    select:
      no-options: Keine Optionen
      select-option: Option auswählen
<<<<<<< HEAD
  seconds: Sekunden
  minutes: Minuten
  hours: Stunden
=======
  no-description: Keine Beschreibung
>>>>>>> 2d10afb7

welcome:
  title: Willkommen zu Tobira!
  body: >
    Die Hauptseite scheint noch leer zu sein. Um Inhalte oder weitere Seiten
    hinzuzufügen, melden Sie sich mit einem Konto mit ausreichenden Rechten
    an. Danach finden Sie auf der linken Seite Schaltflächen zum Editieren von Seiten.

errors:
  not-your-fault: >
    Dies ist höchstwahrscheinlich nicht Ihre Schuld. Sie können es später nochmal versuchen.
  unexpected-response: 'Interner Fehler: Unerwartete Antwort vom Server.'
  unexpected-server-error: 'Interner Fehler: Unerwarteter Fehler vom Server.'
  network-error: Server konnte aufgrund eines Netzwerkfehlers nicht erreicht werden.
  not-authorized: Sie sind nicht autorisiert.
  not-authorized-to-view-page: Sie sind nicht dazu autorisiert, diese Seite aufzurufen.
  might-need-to-login: Sie müssen sich möglicherweise einloggen.
  might-need-to-login-link: Sie müssen sich möglicherweise <1>einloggen</1>.
  invalid-input: Ungültige Eingabe.
  opencast-unavailable: Opencast ist momentan nicht erreichbar.
  opencast-error: Unerwartete Opencast Antwort.
  internal-server-error: Interner Server-Fehler (es ist ein Problem mit dem Server aufgetreten).
  are-you-connected-to-internet: Sind Sie mit dem Internet verbunden?
  unknown: Unbekannter Fehler.
  detailed-error-info: Detaillierte Fehlerinformationen für Entwickler
  embedded: In der eingebetteten Anwendung ist ein Fehler aufgetreten.

not-found:
  page-not-found: Seite nicht gefunden
  video-not-found: Video nicht gefunden
  series-not-found: Serie nicht gefunden
  playlist-not-found: Playlist nicht gefunden
  page-explanation: >
    Die von Ihnen gewünschte Seite existiert nicht. Sie wurde möglicherweise
    gelöscht oder umbenannt.
  video-explanation: >
    Das von Ihnen gewünschte Video existiert nicht. Es wurde möglicherweise
    gelöscht oder verschoben.
  series-explanation: >
    Die von Ihnen gewünschte Serie existiert nicht. Sie wurde möglicherweise
    gelöscht oder verschoben.
  playlist-explanation: >
    Die von Ihnen gewünschte Playlist existiert nicht. Sie wurde möglicherweise
    gelöscht oder verschoben.
  url-typo: >
    Falls Sie die Adresse/URL manuell eingegeben haben, prüfen Sie diese auf
    Fehler.
  actions: >
    Sie können versuchen <1>die Startseite</1> zu besuchen oder die Suche zu
    benutzen, um die gewünschte Seite zu finden.

invalid-url:
  title: Ungültige Adresse
  description: >
    Die von Ihnen eingegebene URL ist nicht gültig. Haben Sie diese per Hand
    eingegeben, überprüfen Sie sie bitte auf Tippfehler und unerlaubte Zeichen.
    Sind Sie hingegen einem Link gefolgt, wenden Sie sich an die entsprechende
    Stelle, die diesen veröffentlicht hat.

about-tobira:
  title: Informationen über „Tobira“
  body: >
    Dieses Videoportal nutzt Tobira, eine Videoportal-Software für
    Opencast. Es erlaubt seinen Nutzern, alle Videos und Serien aus der
    verbundenen Opencast-Instanz zu durchstöbern, anzuschauen und zu
    organisieren. Tobira, wie auch Opencast selber, ist kostenlose
    Open-Source-Software. Weitere Informationen und die Möglichkeit,
    Fehler zu melden, gibt es im <1>GitHub-Repository des Projekts</1>.

footer:
  about-tobira: Über Tobira

main-menu:
  label: Menü
  color-scheme:
    label: Farbschema
    auto: Auto
    light: Hell
    dark: Dunkel

user:
  login: Anmelden
  logout: Abmelden
  settings: Nutzereinstellungen
  manage-content: Verwalten

login-page:
  heading: Anmeldung
  user-id: Nutzerkennung
  password: Passwort
  bad-credentials: 'Anmeldung fehlgeschlagen: Falsche Anmeldedaten.'
  unexpected-response: '$t(errors.unexpected-response) $t(errors.not-your-fault)'
  already-logged-in: Sie sind bereits angemeldet.

video:
  video: Video
  video-page: 'Video Seite: „{{video}}“'
<<<<<<< HEAD
  video-player: Videoplayer
  created: Erstellt
  updated: Zuletzt verändert
=======
>>>>>>> 2d10afb7
  duration: Abspielzeit
  link: Videodetails
  part-of-series: Teil der Serie
  more-from-series: Mehr von „{{series}}“
  more-from-playlist: Mehr von „{{playlist}}”
  deleted-video-block: Das hier referenzierte Video wurde gelöscht.
  not-allowed-video-block: Sie sind nicht autorisiert, das hier eingebettete Video zu sehen.
  preview: Vorschau
  preview-only: Sie brauchen zusätzliche Berichtigungen, um dieses Video anzuschauen.
  not-ready:
    title: Video noch nicht verarbeitet
    text: >
      Das gewünschte Video ist leider noch nicht vollständig verarbeitet worden. Dies sollte
      in Kürze automatisch passieren. Versuchen Sie es in wenigen Minuten noch einmal.
    label: unverarbeitet
  thumbnail-for: Vorschaubild für „{{video}}“
  live: Live
  upcoming: Anstehend
  ended: Beendet
  license: Lizenz
  source: Quelle
  stream-ended: Dieser Stream ist beendet.
  stream-not-started-yet: Dieser Stream hat noch nicht begonnen.
  started: Gestartet
  started-when: Gestartet {{duration}}
  starts: Startet
  starts-in: Startet {{duration}}
  description:
    show-more: ...mehr anzeigen
    show-less: Weniger anzeigen
  caption: Untertitel
  download:
    title: Download
    presenter: Video (Sprecher:in)
    slides: Video (Präsentation)
    info: >
      Hier können Sie das/die Video(s) in unterschiedlichen Formaten/Auflösungen herunterladen
      (Rechtsklick - Speichern unter).
  manage: Verwalten
  extra-buttons: Weitere Videoaktionen
  start: Anfang
  end: Ende
  ends: Endet
  password:
    heading: Geschütztes Video
    sub-heading: Zugriff zu diesem Video ist beschränkt.
    body: >
      Bitte geben Sie die Zugangsdaten ein, die Sie für dieses Videos erhalten haben.
      Beachten Sie, dass diese nicht Ihren Logindaten für dieses Portal entsprechen.
    label:
      id: Kennung
      password: Passwort
      submit: Freischalten
    invalid-credentials: Ungültige Zugangsdaten.

share:
  share-video: Video teilen
  direct-link: Direktlink
  share-direct-link: Via Direktlink teilen
  main: Link
  embed: Einbetten
  rss: RSS
  show-qr-code: QR Code anzeigen
  copy-link: Link in Zwischenablage kopieren
  copy-rss: RSS Link in Zwischenablage kopieren
  copy-embed-code: Einbettungscode in Zwischenablage kopieren
  copy-direct-link-to-clipboard: Videolink in Zwischenablage kopieren
  set-time: 'Starten bei: '
  set-time-label: 'Videostartzeit einstellen. Aktuell: {{time}}.'
  set-time-unit: '{{unit}} einstellen'
  no-time: Keine

playlist:
  deleted-playlist-block: Die hier referenzierte Playlist wurde gelöscht.
  not-allowed-playlist-block: Sie sind nicht autorisiert, die hier eingebettete Playlist zu sehen.

series:
  series: Serie
  deleted: Gelöschte Serie
  deleted-series-block: Die hier referenzierte Serie wurde gelöscht.
  entry-of-series-thumbnail: "Vorschlaubild für Teil von „{{series}}“"
  not-ready:
    title: Serie noch nicht synchronisiert
    text: >
      Die Daten der gewünschten Serie wurden leider noch nicht vollständig übertragen. Dies sollte
      in Kürze automatisch passieren. Versuchen Sie es in wenigen Minuten noch einmal!
    label: nicht synchronisiert

videolist-block:
  upcoming-live-streams: "Anstehende Livestreams ({{count}})"
  missing-video: Video nicht gefunden
  no-videos: Keine Videos
  unauthorized: Fehlende Berechtigung
  hidden-items:
    unauthorized_one: Für ein Video fehlen Ihnen die Zugriffsrechte.
    unauthorized_other: 'Für {{count}} Videos fehlen Ihnen die Zugriffsrechte.'
    missing_one: Ein Video wurde nicht gefunden.
    missing_other: '{{count}} Videos wurden nicht gefunden.'
  videos:
    heading: Videos
  settings:
    order: Reihenfolge
    order-label: Video Reihenfolge auswählen
    original: Wie Playlist
    new-to-old: Neueste zuerst
    old-to-new: Älteste zuerst
    a-z: A bis Z
    z-a: Z bis A
    layout: Ansicht
    layout-label: Blockansicht ändern
    gallery: Galerie
    slider: Slider
    list: Liste
  slider:
    scroll-left: Nach links scrollen
    scroll-right: Nach rechts scrollen

realm:
  page-settings: Seiteneinstellungen
  edit-page-content: Seiteninhalt bearbeiten
  add-sub-page: Unterseite hinzufügen
  missing-name: Fehlender Name
  user-realm:
    my-page: Meine Seite
    note-label: Nutzerseite
    note-body: >
      Dies ist eine persönliche Nutzerseite, die allein von {{user}} gepflegt wird.
      Für alle Inhalte ist {{user}} verantwortlich.
    create:
      currently-none: Sie haben zurzeit keine persönliche Seite.
      heading: Persönliche Seite erstellen
      what-you-can-do: >
        Auf Ihrer persönlichen Seite können Sie frei Videos, Text und andere Elemente anordnen,
        um so Inhalte besser präsentieren und teilen zu können.
        Sie können sogar Unterseiten anlegen, um Ihr eigenes kleines Videoportal zu erstellen.
      available-at: 'Ihre Seite wird unter folgendem Link verfügbar sein:'
      find-and-delete: >
        Alle, die diesen Link oder Ihren Benutzernamen kennen, können Ihre Seite besuchen.
        Ihre Seite wird jedoch nicht in der Hauptnavigation dieses Videoportals auftauchen.
        Sie können Ihre Seite später jederzeit wieder löschen.
      button: Persönliche Seite erstellen

search:
  input-label: Suche
  title: Suchergebnisse für <i>{{query}}</i> ({{count}} Treffer)
  no-query: Suchergebnisse
  no-results: Keine Ergebnisse
  too-few-characters: Tippen Sie weitere Zeichen, um die Suche zu starten.
  unavailable: Die Suchfunktion ist zurzeit nicht verfügbar. Versuchen Sie es später erneut.
  clear: Suchbegriff löschen
  filter:
    all: Alle
    event: Videos
    realm: Seiten
    series: Serien
  select-time-frame: Zeitraum auswählen
  clear-time-frame: Zeitraum zurücksetzen

upload:
  title: Video hochladen
  drop-to-upload: Videodatei zum Hochladen per Drag-and-drop hinzufügen
  not-authorized: Sie haben nicht die Berechtigung, Videos hochzuladen.
  select-files: Datei auswählen
  reselect: Datei erneut auswählen
  too-many-files: >
    Sie haben zu viele Dateien ausgewählt. Zurzeit werden nur einzelne Dateien unterstützt.
  not-a-file: Sie haben etwas in diesen Bereich gezogen, das keine Datei ist.
  not-video-or-audio: Nur Video- und Audiodateien können hochgeladen werden.
  starting: Starte Upload...
  finishing: Schließe Upload ab...
  waiting-for-metadata: Zum Fertigstellen bitte Videoinformationen speichern
  cancel: Upload abbrechen
  upload-cancelled: Der Upload wurde abgebrochen.
  still-uploading: >
    Video lädt hoch. Bitte schließen Sie diese Seite nicht, bevor der Upload beendet ist.
  time-estimate:
    a-few-seconds: wenige Sekunden
    a-minute: eine Minute
    an-hour: eine Stunde
    time-left: '{{time}} verbleibend'
  finished: >
    Ihr Video wurde erfolgreich hochgeladen und wird nun verarbeitet. Es kann wie gewohnt
    angeschaut werden, sobald die Verarbeitung abgeschlossen ist. Sie können diese
    Seite jetzt schließen.
  metadata:
    save: Speichern und fertigstellen
    note-writable-series: >
      Sie können Videos nur in Serien hochladen, auf die Sie Schreibzugriff haben.
      Andere Serien sind daher hier nicht auswählbar.
  errors:
    failed-to-upload: Hochladen fehlgeschlagen.
    unknown: Während des Dateiuploads ist ein unbekannter Fehler aufgetreten.
    opencast-server-error: Opencast-Server-Fehler (unerwartete Antwort).
    opencast-unreachable: 'Netzwerkfehler: Opencast kann nicht erreicht werden.'
    jwt-invalid: 'Interner Fremdauthentifizierungsfehler: Opencast hat das Hochladen nicht autorisiert.'
    failed-fetching-series-acl: Abruf der Serienzugangsberechtigungen fehlgeschlagen.

metadata-form:
  title: Titel
  description: Beschreibung
  required: Pflichtfeld
  save: Metadaten speichern
  errors:
    field-required: Dieses Feld darf nicht leer sein.
  event-workflow-active: >
    Änderung der Metadaten ist zurzeit nicht möglich, da das Video im Hintergrund verarbeitet wird.
    <br />
    Bitte versuchen Sie es später nochmal.
acl:
  unknown-user-note: unbekannt
  no-entries: Keine Einträge
  admin-user: Admin
  groups:
    admins: Administration
    everyone: Alle
    logged-in-users: Eingeloggte Nutzende
    global-page-admins: Globale Seitenadministration

manage:
  access:
    authorized-groups: Autorisierte Gruppen
    authorized-users: Autorisierte Personen
    editing-disabled: Bearbeitung der Zugangsberechtigungen ist deaktiviert.
    workflow-active: >
      Änderung der Berechtigungen ist zurzeit nicht möglich, da das Video im Hintergrund verarbeitet wird.
      <br />
      Bitte versuchen Sie es später nochmal.
    locked-to-series: >
      Die Berechtigungen dieses Videos werden durch seine <1>Serie</1> bestimmt und können daher nicht bearbeitet werden.
    users-no-options:
      initial-searchable: Nach Name suchen oder exakten Nutzernamen/exakte E-Mail angeben
      none-found-searchable: Keine Personen gefunden
      initial-not-searchable: Geben Sie Nutzernamen oder E-Mail an, um Personen hinzuzufügen
      none-found-not-searchable: Keine Person mit diesem Nutzernamen bzw. dieser E-Mail gefunden
    select:
      groups: Gruppen hinzufügen
      users: Personen hinzufügen
      create: '{{item}} erstellen'
    table:
      group: Gruppe
      user: Person
      yourself: Sie
      subset-warning: 'Diese Auswahl ist bereits in den folgenden Gruppen enthalten: {{groups}}.'
      inherited: 'Geerbte Berechtigungen:'
      inherited-tooltip: >
        Die folgenden Berechtigungen wurden auf einer übergeordneten Seite gewährt und werden auf alle Unterseiten
        vererbt.
      actions:
        title: Berechtigung
        read: Lesen
        write: Lesen und schreiben
        moderate: Moderation
        unknown: Unbekanntes Berechtigungsschema
        admin: Seitenadmin
        unknown-description: Dieses Berechtigungsschema ist nicht bekannt.
        video-read-description_one: Kann das Video anschauen und Metadaten sehen.
        video-read-description_other: Können das Video anschauen und Metadaten sehen.
        video-write-description_one: >
          Kann außerdem das Video editieren, löschen und Metadaten sowie andere Videodetails verändern.
        video-write-description_other: >
          Können außerdem das Video editieren, löschen und Metadaten sowie andere Videodetails verändern.
        series-read-description: Nutzbar als Vorlage für Videos dieser Serie.
        series-write-description_one: >
          Kann Serie löschen, Metadaten ändern und Videos zur Serie hinzufügen oder entfernen.
        series-write-description_other: >
          Können Serie löschen, Metadaten ändern und Videos zur Serie hinzufügen oder entfernen.
        realm-moderate-description_one: >
          Kann Unterseiten hinzufügen, Inhalte und den Namen der Seite sowie die Reihenfolge
          der Unterseiten bearbeiten.
        realm-moderate-description_other: >
          Können Unterseiten hinzufügen, Inhalte und den Namen der Seite sowie die Reihenfolge
          der Unterseiten bearbeiten.
        realm-admin-description_one: >
          Kann moderieren, Seiten löschen und Berechtigungen bearbeiten.
        realm-admin-description_other: >
          Können moderieren, Seiten löschen und Berechtigungen bearbeiten.
        write-access: Schreibzugriff
        moderate-access: Moderationsrechte
        admin-access: Adminrechte
        large-group-warning: Sie geben einer großen Gruppe {{val}}. Ist das beabsichtigt?
    unlisted:
        note: Dieses Video ist ungelistet.
        explanation: >
          Ein ungelistetes Video ist nur über seinen direkten Link oder seine Serie aufrufbar.
    reset-modal:
      label: Zurücksetzen
      title: Änderungen zurücksetzen?
      body: Von Ihnen getätigte Änderungen werden zurückgesetzt.
    save-modal:
      title: Eigenen Zugriff entfernen?
      disclaimer-write: Die aktuelle Auswahl wird ihren Schreibzugriff entfernen.
        Ohne diesen werden Sie keine weiteren Änderungen vornehmen können.
      disclaimer-admin: Die aktuelle Auswahl wird ihre Verwaltungsrechte entfernen.
        Ohne diese werden Sie keine weiteren Änderungen an diesen Berechtigungen und dem Seitenpfad
        vornehmen können, und die Seite kann von Ihnen nicht mehr gelöscht werden.
      confirm: Bestätigen

  dashboard:
    title: Dashboard
    upload-tile: Hier können Sie Videos von Ihrem Computer hochladen.
    studio-tile-title: Video aufnehmen
    studio-tile-body: >
      Erstellen Sie Videos, indem Sie Ihren Bildschirm, Ihre Webcam
      und Ihr Mikrofonsignal aufzeichnen.
    my-videos-tile: Hier finden Sie Ihre Videos und können diese verwalten und bearbeiten.
    user-realm-tile: >
      Auf ihren persönlichen Seiten können Sie Videos, Text und andere Elemente anordnen.
    manage-pages-tile-title: Seiten verwalten
    manage-pages-tile-body: >
      Um Seiten zu bearbeiten, umzubenennen und zu löschen, navigieren Sie zu der gewünschten
      Seite. Solange Sie angemeldet sind und die benötigten Rechte haben, gibt es dort entsprechende
      Seitenverwaltungs-Buttons in der Seitenleiste bzw. im Menu.

  item-table:
    page-showing-ids: '{{start}}–{{end}} von {{total}}'
    navigation:
      first: Erste Seite
      previous: Vorherige Seite
      next: Nächste Seite
      last: Letzte Seite
    columns:
      description: 'Sortieren nach {{title}}, {{direction}}'
      ascending: aufsteigend
      descending: absteigend
      title: Titel
      created: Erstellt
      updated: Aktualisiert
      series: Serie
    no-series: Keine
    no-series-title: Fehlender Titel
    no-entries-found: Keine Einträge gefunden.
    missing-date: Unbekannt

  shared:
    created: Erstellt
    updated: Zuletzt verändert
    item:
      video: Video
      series: Serie
    details:
<<<<<<< HEAD
      title: Videodetails
=======
      share-direct-link: Via Direktlink teilen
      copy-direct-link-to-clipboard: Videolink in Zwischenablage kopieren
      referencing-pages: Referenzierende Seiten
    acl:
      title: Zugriffsrechte
    delete:
      title: '{{item}} löschen'
      confirm: '{{item}} löschen?'
      cannot-be-undone: Diese Aktion kann <strong>nicht</strong> rückgängig gemacht werden!
      failed: Löschen fehlgeschlagen.
      failed-maybe: Löschen möglicherweise fehlgeschlagen.
      pending: Löschvorgang ausstehend.
      in-progress: '„{{itemTitle}}“ wird gelöscht.'
      tooltip:
        failed: >
          Der Löschvorgang für diesen Eintrag wurde {{time}} angesetzt, ist aber bisher nicht erfolgt
          und daher möglicherweise fehlgeschlagen.
        pending: >
          Der Löschvorgang dieses Eintrags in Opencast wurde angesetzt und es wird
          nach dessen Erfolg hier entfernt.

  video-list:
    content: Videos
    no-content: Keine Videos
    no-of-videos_one: '{{count}} Videos'
    no-of-videos_other: '{{count}} Videos'
    edit:
      add-video: Video hinzufügen
      upload: Video hochladen
      to-be-added: wird hinzugefügt
      remove: Entfernen
      to-be-removed: wird entfernt
      cannot-be-removed: "Nicht entfernbar: Fehlender Schreibzugriff"
      undo: Rückgängig
      save: Änderungen speichern
    error: Es gab einen Fehler beim Speichern der Änderungen.

  my-series:
    title: Meine Serien
    details:
      title: Seriendetails
      referencing-pages-explanation: 'Diese Serie wird von den folgenden Seiten referenziert:'
      no-referencing-pages: Diese Serie wird von keiner Seite referenziert.
      created-note: Serie wurde erstellt.
      edit-note: >
        Sie können neue Videos als Teil dieser Serie hochladen und bestehende Videos, auf welche
        Sie Schreibzugriff haben, hinzufügen oder entfernen.
        Es können nur Videos hinzugefügt werden, die in keiner anderen Serie enthalten sind.
        Hier entfernte Videos werden nicht gelöscht, sondern nur aus der Serie entfernt.
    delete-note: >
      In der Serie enthaltene Videos werden nicht gelöscht und können einer anderen Serie
      zugeordnet werden.
    create:
      title: Serie erstellen

  my-videos:
    title: Meine Videos
    details:
      title: Videodetails
      set-time: 'Starten bei: '
>>>>>>> 2d10afb7
      open-in-editor: Im Videoeditor öffnen
      referencing-pages: Referenzierende Seiten
      referencing-pages-explanation: 'Dieses Video wird von den folgenden Seiten referenziert:'
      no-referencing-pages: Dieses Video wird von keiner Seite referenziert.
    technical-details:
      title: Technische Details
      tracks: Video-/Audiospuren
      video: Video
      audio: Audio
      unknown-mimetype: Unbekannter MIME-Type
      opencast-id: Opencast-ID
      copy-oc-id-to-clipboard: Opencast-ID in Zwischenablage kopieren
      further-info: Weitere Informationen
      synced: Synchronisiert?
      part-of: 'Teil von:'
      is-live: Live?

  are-you-sure: Sind Sie sich sicher?

  realm:
    invalid-path: >
      Fehler: ungültiger Pfad zur Seite. Wurde die Seite gelöscht oder ihr Pfad geändert?
    heading: Einstellungen zur Seite „{{realm}}“
    heading-root: Einstellungen zur Startseite
    descendants-count: Diese Seite besitzt {{count}} direkte und indirekte Unterseiten.
    view-page: Zur Seite

    name-must-not-be-empty: Name darf nicht leer sein.
    path-must-not-be-empty: Pfadsegment darf nicht leer sein.
    path-too-short: Pfadsegment muss mindestens zwei Zeichen lang sein.
    no-control-in-path: Pfadsegment darf keine Kontrollzeichen enthalten.
    no-space-in-path: Pfadsegment darf keine Leerzeichen enthalten.
    illegal-chars-in-path: >
      Pfadsegment darf nicht folgende Zeichen enthalten: {{illegalChars}}
    reserved-char-in-path: >
      Pfadsegment darf nicht mit den folgenden Zeichen beginnen: {{reservedChars}}

    general:
      page-name: Seitenname
      name-directly: Direkt benennen
      name-directly-description: Festen Namen für diese Seite vergeben.
      name-from-block: Name von Video oder Serie beziehen
      name-from-block-description: >
        Video/Serie-Element von dieser Seite verknüpfen, sodass der Seitenname
        immer dem Titel des verknüpften Elements entspricht.
      no-name: Keinen Namen anzeigen
      no-blocks: Auf dieser Seite befinden sich keine verknüpfbaren Videos/Serien.
      rename-failed: Änderung des Namen fehlgeschlagen.

    children:
      heading: Reihenfolge Unterseiten
      sort-alphabetically-asc: Alphabetisch aufsteigend sortieren
      sort-alphabetically-desc: Alphabetisch absteigend sortieren
      order-manually: Manuell ordnen (neue Unterseiten werden hinten angehangen)
      failed: Änderung fehlgeschlagen.
      move-up: Hoch schieben
      move-down: Runter schieben

    permissions:
      heading: Berechtigungen verwalten

    danger-zone:
      heading: Gefahrenbereich
      root-note: >
        Die Startseite kann nicht gelöscht oder verschoben werden. Auch der Pfad
        kann nicht geändert werden.
      change-path:
        heading: Pfad ändern
        button: Pfadsegment ändern
        failed: Änderung des Pfades fehlgeschlagen.
        cannot-userrealm: Der Pfad Ihrer persönlichen Seite kann nicht geändert werden.
        warning: >
          Wichtig: Wenn Sie den Pfad ändern, invalidieren Sie damit alle bisherigen
          Links zu dieser Seite, zu allen direkten und indirekten Unterseiten, und
          zu allen Videos, die auf diesen eingebunden sind. Alte Links funktionieren
          dann nicht mehr. Das betrifft persönliche Browser-Lesezeichen wie auch
          bereits veröffentlichte Links.
      delete:
        heading: Seite löschen
        button: Diese Seite und <strong>{{numSubPages}}</strong> Unterseiten löschen
        button-single: Seite löschen
        cannot-be-undone: Diese Aktion kann <strong>nicht</strong> rückgängig gemacht werden!
        confirm-removal: Seite löschen?
        failed: Löschung fehlgeschlagen.
        warning: >
          Wenn Sie diese Seite löschen, werden automatisch alle direkten und
          indirekten Unterseiten sowie alle Inhalte dieser Seiten
          mitgelöscht. Die Löschung kann nicht wieder rückgängig gemacht werden!

    content:
      heading: Seite „{{realm}}“ bearbeiten
      heading-root: Startseite bearbeiten
      view-page: Seite ansehen

      add: Hier einen neuen Block einfügen
      add-popup-title: Neu hinzufügen
      add-title: Titel
      add-text: Text
      add-series: Serie
      add-video: Video
      add-playlist: Playlist

      move-down: Block nach unten verschieben
      move-up: Block nach oben verschieben
      edit: Block bearbeiten
      remove: Block entfernen
      confirm-removal: Block entfernen?

      cannot-remove-block: Block nicht entfernbar
      cannot-remove-name-source-block: >
        Entfernen nicht möglich, da diese Seite ihren Namen von diesem Block
        bezieht. Um den Block zu entfernen, müssen Sie zuerst den Seitennamen in
        den Seiteneinstellungen ändern.

      title:
        content: Titel

      text:
        content: Hier können Sie Ihren Text einfügen. Sie können auch Markdown verwenden.

      series:
        series:
          heading: Serie
          invalid: Bitte eine Serie auswählen
          findable-series-note: >
            Sie können hier nur Serien wählen, die gelistet sind oder auf die
            Sie Schreibzugriff haben.
        metadata:
          heading: Metadaten

      playlist:
        playlist:
          heading: Playlist
          invalid: Bitte eine Playlist auswählen
          findable-playlist-note: >
            Sie können hier nur Playlisten wählen, die gelistet sind oder auf die
            Sie Schreibzugriff haben.
        metadata:
          heading: Metadaten

      event:
        event:
          heading: Video
          invalid: Bitte ein Video auswählen
          findable-events-note: >
            Sie können hier nur Videos wählen, die gelistet sind oder auf die
            Sie Schreibzugriff haben.
          no-read-access-to-current: >
            Sie haben keinen Lesezugriff zu dem derzeit verlinkten Video.

      show-title: Titel anzeigen
      show-link: Link zur Videoseite anzeigen
      show-description: Beschreibung und Metadaten anzeigen
      display-options: Anzeigeoptionen

      cancel: Verwerfen
      confirm-cancel: Änderungen verwerfen?
      cancel-warning: Ihre Änderungen wurden noch nicht gespeichert!

      removing-failed: Entfernen ist fehlgeschlagen.
      moving-failed: Verschieben ist fehlgeschlagen.
      saving-failed: Speichern Ihrer Änderungen ist fehlgeschlagen.

  add-child:
    heading: Seite hinzufügen
    path-segment: Pfadsegment
    below-this-parent: Die neue Seite wird unter <strong>„{{parent}}“</strong> hinzugefügt.
    below-root: Die neue Seite wird direkt unter der Startseite hinzugefügt.
    button-create-page: Seite erstellen
    failed-to-add: Seite konnte nicht erstellt werden.
    page-name-info: >
      Der Seitename wird im Navigationsmenü und als Überschrift auf der Seite selber angezeigt.
      Seitennamen können jederzeit geändert werden.
    path-segment-info: >
      Das Pfadsegment wird Teil der URL/des Links der neuen Seite. Pfadsegmente
      sollten möglichst kurz sein und keine Information aus vorangehenden
      Pfadsegmenten wiederholen. Eine spätere Änderung sollte vermieden werden.
      <br />
      Pfadsegmente dürfen weder Leerzeichen noch <code>{{illegalChars}}</code> enthalten und nicht
      mit <code>{{reservedChars}}</code> beginnen.


# These errors map the `key` field of an API error response to a nice message.
api-remote-errors:
  view:
    event: Sie sind nicht autorisiert, dieses Video zu sehen.
    playlist: Sie sind nicht autorisiert, diese Playlist zu sehen.
  upload:
    not-logged-in: Sie müssen angemeldet sein, um Videos hochzuladen.
    not-authorized: $t(upload.not-authorized)
  mutation:
    not-logged-in: Sie müssen eingeloggt sein, um diese Aktion auszuführen.
    not-a-tobira-admin: Sie müssen Tobira Admin sein, um diese Aktion auszuführen.
  realm:
    path-is-reserved: Dieser Pfad ist reserviert und kann nicht für Seiten genutzt werden.
    path-collision: Eine Seite mit diesem Pfad existiert bereits.
    no-moderator-rights: Sie haben nicht die Berechtigung, diese Seite zu bearbeiten.
    no-page-admin-rights: Sie haben nicht die Berechtigung, diese Aktion durchzuführen.
    cannot-create-user-realm: Sie haben nicht die Berechtigung, eine persönliche Seite anzulegen.
    user-realm-already-exists: Ihre persönliche Seite existiert bereits.
    username-not-valid-as-path: >
      Ihr Nutzername '{{username}}' enthält Zeichen, die nicht in Seitenpfaden erlaubt sind.
      Daher können Sie sich keine persönliche Seite anlegen.
      Kontaktieren Sie einen Systemadministrator für weitere Unterstützung.
  event:
    not-found: "Aktion fehlgeschlagen: Video nicht gefunden."
    not-allowed: Sie haben nicht die Berechtigung, diese Videoaktion durchzuführen.
    workflow:
      not-allowed: Sie haben nicht die Berechtigung, die Workflowaktivität für dieses Video abzufragen.
      active-acl: $t(manage.access.workflow-active)
      active-metadata: $t(metadata-form.event-workflow-active)
  series:
    not-found: "Aktion fehlgeschlagen: Serie nicht gefunden."
    not-allowed: Sie haben nicht die Berechtigung, diese Serienaktion durchzuführen.

embed:
  not-supported: Diese Seite kann nicht eingebettet werden.<|MERGE_RESOLUTION|>--- conflicted
+++ resolved
@@ -28,13 +28,10 @@
     select:
       no-options: Keine Optionen
       select-option: Option auswählen
-<<<<<<< HEAD
+  no-description: Keine Beschreibung
   seconds: Sekunden
   minutes: Minuten
   hours: Stunden
-=======
-  no-description: Keine Beschreibung
->>>>>>> 2d10afb7
 
 welcome:
   title: Willkommen zu Tobira!
@@ -132,12 +129,7 @@
 video:
   video: Video
   video-page: 'Video Seite: „{{video}}“'
-<<<<<<< HEAD
   video-player: Videoplayer
-  created: Erstellt
-  updated: Zuletzt verändert
-=======
->>>>>>> 2d10afb7
   duration: Abspielzeit
   link: Videodetails
   part-of-series: Teil der Serie
@@ -478,11 +470,8 @@
       video: Video
       series: Serie
     details:
-<<<<<<< HEAD
-      title: Videodetails
-=======
-      share-direct-link: Via Direktlink teilen
-      copy-direct-link-to-clipboard: Videolink in Zwischenablage kopieren
+      #share-direct-link: Via Direktlink teilen
+      #copy-direct-link-to-clipboard: Videolink in Zwischenablage kopieren
       referencing-pages: Referenzierende Seiten
     acl:
       title: Zugriffsrechte
@@ -540,8 +529,7 @@
     title: Meine Videos
     details:
       title: Videodetails
-      set-time: 'Starten bei: '
->>>>>>> 2d10afb7
+      #set-time: 'Starten bei: '
       open-in-editor: Im Videoeditor öffnen
       referencing-pages: Referenzierende Seiten
       referencing-pages-explanation: 'Dieses Video wird von den folgenden Seiten referenziert:'
