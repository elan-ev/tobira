general:
  language:
    language_one: Language
    language_other: Languages
    name: English
    selection: Language selection, English selected
  loading: Loading...
  home: Home
  homepage: Homepage
  page: Page
  leave-page-confirmation: Leave page? Changes you made may not be saved!
  action:
    close: Close
    cancel: Cancel
    save: Save
    back: Back
    goto-homepage: Go to homepage
    share: Share
  version-information: Version
  logo-alt: Homepage of “{{title}}”
  no-root-children: No pages yet
  failed-to-load-thumbnail: Failed to load thumbnail
  yes: "Yes"
  no: "No"
  form:
    this-field-is-required: This field is required.
    select:
      no-options: No options
      select-option: Select option
<<<<<<< HEAD
  seconds: seconds
  minutes: minutes
  hours: hours
=======
  no-description: No description
>>>>>>> 2d10afb7

welcome:
  title: Welcome to Tobira!
  body: >
    It looks like your main page is still empty. To add content to this page
    or add other pages, log in with an account that has sufficient privileges.
    Afterwards, you can use the buttons on the left to modify the pages of this
    video portal.

errors:
  not-your-fault: This is likely not your fault. You can try again later.
  unexpected-response: 'Internal application error: unexpected response from server.'
  unexpected-server-error: 'Internal application error: unexpected server error.'
  network-error: Server could not be reached due to a network error.
  not-authorized: You are not authorized.
  not-authorized-to-view-page: You are not authorized to view this page.
  might-need-to-login: You might need to login.
  might-need-to-login-link: You might need to <1>login</1>.
  invalid-input: Invalid input.
  opencast-unavailable: Opencast is currently not available.
  opencast-error: Opencast returned an unexpected response.
  internal-server-error: Internal server error (something is wrong with the server).
  are-you-connected-to-internet: Are you connected to the internet?
  unknown: Unknown error.
  detailed-error-info: Detailed error information for developers
  embedded: An error occurred in the embedded application.

not-found:
  page-not-found: Page not found
  video-not-found: Video not found
  series-not-found: Series not found
  playlist-not-found: Playlist not found
  page-explanation: >
    The page you want to visit does not exist. It might have been removed or
    renamed.
  video-explanation: >
    The video you want to watch does not exist. It might have been removed or
    moved.
  series-explanation: >
    The series you want to view does not exist. It might have been removed or
    moved.
  playlist-explanation: >
    The playlist you want to view does not exist. It might have been removed or
    moved.
  url-typo: >
    If you entered the address/URL manually, please double check it for
    spelling mistakes.
  actions: >
    You can try visiting <1>the homepage</1> or using the search bar to find the
    page you are looking for.

invalid-url:
  title: Invalid address
  description: >
    The URL you entered is not valid. If you typed it in manually, please verify
    you didn't make any spelling mistakes or included invalid characters.
    If you followed a link instead, please contact the appropriate authority
    responsible for publishing that link.

about-tobira:
  title: About “Tobira”
  body: >
    This video portal is powered by Tobira, a video portal software for
    Opencast. It allows its users to browse, watch and organize all videos
    and series of the connected Opencast instance. Tobira, like Opencast, is
    free open source software. For more information and to report bugs, please
    visit <1>its GitHub repository</1>.

footer:
  about-tobira: About Tobira

main-menu:
  label: Menu
  color-scheme:
    label: Color scheme
    auto: Auto
    light: Light
    dark: Dark

user:
  login: Login
  logout: Log out
  settings: User settings
  manage-content: Manage

login-page:
  heading: Login
  user-id: User ID
  password: Password
  bad-credentials: 'Login failed: invalid credentials.'
  unexpected-response: '$t(errors.unexpected-response) $t(errors.not-your-fault)'
  already-logged-in: You are already logged in.

video:
  video: Video
  video-page: 'Video page: “{{video}}”'
<<<<<<< HEAD
  video-player: Video player
  created: Created
  updated: Last updated
=======
>>>>>>> 2d10afb7
  duration: Duration
  link: Video details
  part-of-series: Part of series
  more-from-series: More from “{{series}}”
  more-from-playlist: More from “{{playlist}}”
  deleted-video-block: The video referenced here was deleted.
  not-allowed-video-block: You are not allowed to view the video embedded here.
  preview: Preview
  preview-only: You need additional permissions to watch this video.
  not-ready:
    title: Video not processed yet
    text: >
      This video hasn't been fully processed yet. This should
      happen automatically soon. Try again in a few minutes.
    label: unprocessed
  thumbnail-for: Thumbnail for “{{video}}”
  live: Live
  upcoming: Upcoming
  ended: Ended
  license: License
  source: Source
  stream-ended: This stream has ended.
  stream-not-started-yet: This stream has not started yet.
  started: Started
  started-when: Started {{duration}}
  starts: Starts
  starts-in: Starts {{duration}}
  description:
    show-more: ...show more
    show-less: Show less
  caption: Caption
  download:
    title: Download
    presenter: Video (speaker)
    slides: Video (presentation)
    info: >
      Here you can download the video(s) in different formats/qualities (Right click - Save as).
  manage: Manage
  extra-buttons: Additional video actions
  start: Start
  end: End
  ends: Ends
  password:
    heading: Protected Video
    sub-heading: Access to this video is restricted.
    no-preview-permission: $t(api-remote-errors.view.event)
    body: >
      Please enter the username and the password you have received to access this video;
      please note that these are not your login credentials.
    label:
      id: Identifier
      password: Password
      submit: Verify
    invalid-credentials: Invalid credentials.

share:
  share-video: Share video
  direct-link: Direct link
  share-direct-link: Share via direct link
  link: Link
  embed: Embed
  rss: RSS
  show-qr-code: Show QR code
  copy-link: Copy link to clipboard
  copy-rss: Copy RSS link to clipboard
  copy-embed-code: Copy embed code to clipboard
  copy-direct-link-to-clipboard: Copy video link to clipboard
  set-time: 'Start at: '
  set-time-label: 'Set video start time. Current time: {{time}}.'
  set-time-unit: Set {{unit}}
  no-time: None

playlist:
  deleted-playlist-block: The playlist referenced here was deleted.
  not-allowed-playlist-block: You are not allowed to view the playlist embedded here.

series:
  series: Series
  series-page: 'Series page: “{{series}}”'
  deleted: Deleted series
  deleted-series-block: The series referenced here was deleted.
  entry-of-series-thumbnail: "Thumbnail for entry of “{{series}}”"
  not-ready:
    title: Series not synchronized yet
    text: >
      The data of the requested series has not been fully transferred yet. This should
      happen automatically soon. Try again in a few minutes.
    label: not synchronized

videolist-block:
  upcoming-live-streams: "Upcoming live streams ({{count}})"
  missing-video: Video not found
  no-videos: No videos
  unauthorized: Missing permissions
  hidden-items:
    unauthorized_one: One video requires additional permissions to view.
    unauthorized_other: '{{count}} videos require additional permissions to view.'
    missing_one: One video is missing.
    missing_other: '{{count}} videos are missing.'
  videos:
    heading: Videos
  settings:
    order: Order
    order-label: Choose video order
    original: Playlist order
    new-to-old: Newest first
    old-to-new: Oldest first
    a-z: A to Z
    z-a: Z to A
    layout: Layout
    layout-label: Change block layout
    gallery: Gallery
    slider: Slider
    list: List
  slider:
    scroll-left: Scroll left
    scroll-right: Scroll right

realm:
  page-settings: Page settings
  edit-page-content: Edit page content
  add-sub-page: Add subpage
  missing-name: Missing name
  user-realm:
    my-page: My page
    note-label: User page
    note-body: >
      This is a personal user page which is managed by {{user}}.
      They are responsible for all contents.
    create:
      currently-none: You don't currently have a personal page.
      heading: Create your own page
      what-you-can-do: >
        On your personal page, you can freely arrange videos, text, and other elements.
        This allows you to better present and share your content.
        You can even create subpages to create your own small video-portal.
      available-at: 'Your page will be available at:'
      find-and-delete: >
        Anyone who has this link or knows your username can visit your page.
        However, it will not appear anywhere in main navigation of this video portal.
        You can always delete your page later, should you change your mind.
      button: Create your own page


search:
  input-label: Search
  title: Search results for <i>{{query}}</i> ({{count}} hits)
  no-query: Search results
  no-results: No results
  too-few-characters: Please type more characters to start the search.
  unavailable: The search is currently unavailable. Try again later.
  clear: Clear search input
  filter:
    all: All
    event: Videos
    realm: Pages
    series: Series
  select-time-frame: Select time frame
  clear-time-frame: Clear time frame

upload:
  title: Upload video
  drop-to-upload: Drag and drop video file to upload
  not-authorized: You do not have the permission to upload videos.
  select-files: Select file
  reselect: Reselect file
  too-many-files: You selected too many files. Currently, only a single file is supported.
  not-a-file: You dropped something that's not a file.
  not-video-or-audio: Only video and audio can be uploaded.
  starting: Starting...
  finishing: Finishing up...
  waiting-for-metadata: Please save video information to finish the upload
  cancel: Cancel upload
  upload-cancelled: The upload was cancelled.
  still-uploading: >
    Video is still uploading. Please do not close this page before the upload is finished.
  time-estimate:
    a-few-seconds: a few seconds
    a-minute: a minute
    an-hour: an hour
    time-left: '{{time}} left'
  finished: >
    Your video was uploaded successfully and is now being processed. It can be
    watched as soon as processing is done. You may close this page now.
  metadata:
    save: Save and finish
    note-writable-series: >
      Videos can only be uploaded into series for which you have write-access.
      Other series are therefore not listed as selectable here.
  errors:
    failed-to-upload: Failed to upload video.
    unknown: Unknown error occurred during video upload.
    opencast-server-error: Opencast server error (unexpected response).
    opencast-unreachable: 'Network error: Opencast cannot be reached.'
    jwt-invalid: 'Internal cross-authentication error: Opencast did not authorize the upload.'
    failed-fetching-series-acl: Failed to fetch series acl.

metadata-form:
  title: Title
  description: Description
  required: required
  save: Save metadata
  errors:
    field-required: This field is required (cannot be empty).
  event-workflow-active: >
      Changing the metadata is not possible at this time, since the video is being processed in the background.
      <br />
      Please try again later.

acl:
  unknown-user-note: unknown
  no-entries: No entries
  admin-user: Admin
  groups:
    admins: Administrators
    everyone: Everyone
    logged-in-users: Logged in users
    global-page-admins: Global page admins

manage:
  access:
    authorized-groups: Authorized groups
    authorized-users: Authorized users
    editing-disabled: Access policy editing is disabled.
    workflow-active: >
      Changing the access policy is not possible at this time, since the video is being processed in the background.
      <br />
      Please try again later.
    locked-to-series: >
      The access policy of this video is determined by its <1>series</1> and can't be edited.
    users-no-options:
      initial-searchable: Type to search for users by name (or enter exact email/username)
      none-found-searchable: No user found
      initial-not-searchable: Enter username or email of the person you want to add
      none-found-not-searchable: No user with that username/email found
    select:
      groups: Add groups
      users: Add users
      create: 'Create {{item}}'
    table:
      group: Group
      user: User
      yourself: You
      subset-warning: 'This selection is already included in the following group(s): {{groups}}.'
      inherited: 'Inherited permissions:'
      inherited-tooltip: >
        The following permissions were granted in a higher level page and are inherited to all subpages.
      actions:
        title: Actions
        read: Read
        write: Read and write
        moderate: Moderator
        admin: Page admin
        unknown: Unknown permission
        unknown-description: This permission isn't known.
        video-read-description: Can watch the video and view metadata.
        video-write-description: Can also edit and delete the video, metadata and other details.
        series-read-description: Usable as template for videos in this series.
        series-write-description: Can delete the series, change metadata and add or remove videos.
        realm-moderate-description: Can edit content, add subpages and change the name and subpage order.
        realm-admin-description: Can moderate, delete pages and edit permissions.
        write-access: write-access
        moderate-access: moderating-rights
        admin-access: page admin-rights
        large-group-warning: You are giving {{val}} to a large group. Is this intentional?
    unlisted:
      note: This video is unlisted.
      explanation: >
        An unlisted video can only be found by sharing its direct link or via its series.
    reset-modal:
      label: Reset
      title: Reset changes?
      body: The changes you have made will be reset.
    save-modal:
      title: Remove own access?
      disclaimer-write: The current selection will remove your write-access.
        Without this, you will lose the ability to make any further edits.
      disclaimer-admin: The current selection will remove your page admin-rights.
        Without these, you can no longer edit these permissions, change the realm path, or delete the page.
      confirm: Confirm

  dashboard:
    title: Dashboard
    upload-tile: Here you can upload a new video from your computer.
    studio-tile-title: Record video
    studio-tile-body: >
      Create videos by recording your screen, webcam and microphone.
    my-videos-tile: Here you can view and edit your videos.
    user-realm-tile: >
      On your personal pages, you can arrange videos, text, and other elements.
    manage-pages-tile-title: Manage pages
    manage-pages-tile-body: >
      To rename, modify, and delete pages, navigate to the page in question. If you
      are logged in and have the necessary permissions, page management buttons will appear.

  item-table:
    page-showing-ids: '{{start}}–{{end}} of {{total}}'
    navigation:
      first: First page
      previous: Previous page
      next: Next page
      last: Last page
    columns:
      description: 'Sort by {{title}}, {{direction}}'
      ascending: ascending
      descending: descending
      title: Title
      created: Created
      updated: Updated
      series: Series
    no-series: None
    no-series-title: Missing title
    no-entries-found: No entries found.
    missing-date: Unknown

  shared:
    created: Created
    updated: Last updated
    item:
      video: video
      series: series
    details:
<<<<<<< HEAD
      title: Video details
=======
      share-direct-link: Share via direct link
      copy-direct-link-to-clipboard: Copy link to clipboard
      referencing-pages: Referencing pages
    acl:
      title: Access policy
    delete:
      title: Delete {{item}}
      confirm: Delete {{item}}?
      cannot-be-undone: This action <strong>cannot</strong> be undone!
      failed: Deleting the {{item}} failed.
      failed-maybe: Deleting the {{item}} possibly failed.
      in-progress: '“{{itemTitle}}” is being deleted.'
      pending: Deletion is pending.
      tooltip:
        failed: >
          The deletion of this entry was requested {{time}} but still has not happened, so it might have failed.
        pending: >
          The deletion of this entry was requested in Opencast and it will be removed from this list upon success.

  video-list:
    content: Videos
    no-content: No videos
    no-of-videos_one: '{{count}} video'
    no-of-videos_other: '{{count}} videos'
    edit:
      add-video: Add video
      to-be-added: will be added
      upload: Upload video
      remove: Remove
      to-be-removed: will be removed
      cannot-be-removed: "Can't be removed: Missing write access"
      undo: Undo
      save: Save changes
    error: Failed to update series content.

  my-series:
    title: My series
    details:
      title: Series details
      referencing-pages-explanation: 'This series is referenced on the following pages:'
      no-referencing-pages: No pages reference this series.
      created-note: Series has been created.
      edit-note: >
        You can upload new videos as part of this series and add or remove existing videos that you
        have write access for.
        You may only add videos that are not part of any other series.
        Removing a video from this list does not delete the video itself but just removes it from
        this series.
    delete-note: >
      Videos in this series will not be deleted.
      They will remain in the system and can be added to another series.
    create:
      title: Create series

  my-videos:
    title: My videos
    details:
      title: Video details
      set-time: 'Start at: '
>>>>>>> 2d10afb7
      open-in-editor: Open in video editor
      referencing-pages: Referencing pages
      referencing-pages-explanation: 'This video is referenced on the following pages:'
      no-referencing-pages: No pages reference this video.
    technical-details:
      title: Technical details
      tracks: Video/audio tracks
      video: Video
      audio: Audio
      unknown-mimetype: Unknown MIME type
      opencast-id: Opencast ID
      copy-oc-id-to-clipboard: Copy Opencast-ID to clipboard
      further-info: Further information
      synced: Synchronized?
      part-of: 'Part of:'
      is-live: Live?

  are-you-sure: Are you sure?

  realm:
    invalid-path: >
      Error: invalid path to page. Was the page deleted or its path changed?
    heading: Settings of page “{{realm}}”
    heading-root: Homepage settings
    descendants-count: This page has {{count}} direct and indirect subpages.
    view-page: Go to page

    name-must-not-be-empty: Name must not be empty.
    path-must-not-be-empty: Path segment must not be empty.
    path-too-short: Path segment must be at least two characters long.
    no-control-in-path: Path segments may not include control characters.
    no-space-in-path: Path segments may not include whitespace characters.
    illegal-chars-in-path: >
      Path segment may not include the following characters: {{illegalChars}}
    reserved-char-in-path: >
      Path segment may not start with the following characters: {{reservedChars}}

    general:
      page-name: Page name
      name-directly: Name directly
      name-directly-description: Set a fixed name for this page.
      name-from-block: Derive name from video or series
      name-from-block-description: >
        Link a video/series-element from this page: the page name will always be the title of the linked element.
      no-name: Omit name
      no-blocks: There are no linkable video/series on this page.
      rename-failed: Failed to change the name.

    children:
      heading: Order of subpages
      sort-alphabetically-asc: Sort alphabetically ascending
      sort-alphabetically-desc: Sort alphabetically descending
      order-manually: Manually order (new subpages will be added at the end)
      failed: Changing the order failed.
      move-up: Move up
      move-down: Move down

    permissions:
      heading: Manage permissions

    danger-zone:
      heading: Danger zone
      root-note: The homepage cannot be deleted or moved, nor can its path be changed.
      change-path:
        heading: Change path
        button: Change path segment
        failed: Changing the path failed.
        cannot-userrealm: The path of your personal page cannot be changed.
        warning: >
          Important: Changing the path of this page invalidates all links to
          this page, to all direct or indirect subpages, and to all videos
          linked on any of those pages. Old links, e.g. in personal
          browser-bookmarks or published somewhere, won't work anymore.
      delete:
        heading: Delete page
        button: Delete this page and <strong>{{numSubPages}}</strong> subpages
        button-single: Delete page
        cannot-be-undone: This action <strong>cannot</strong> be undone!
        confirm-removal: Delete page?
        failed: Deleting the page failed.
        warning: >
          Deleting this page will also automatically delete all direct and
          indirect subpages, as well as all content of these pages. This
          cannot be undone!

    content:
      heading: Edit page “{{realm}}”
      heading-root: Edit homepage
      view-page: View page

      add: Insert a new block here
      add-popup-title: Add new
      add-title: Title
      add-text: Text
      add-series: Series
      add-video: Video
      add-playlist: Playlist

      move-down: Move block down
      move-up: Move block up
      edit: Edit block
      remove: Remove block
      confirm-removal: Remove block?

      cannot-remove-block: Cannot remove block
      cannot-remove-name-source-block: >
        Removal not possible as the current page derives its name from this
        block. In order to remove this block, change the name of this page in
        the page settings.

      title:
        content: Title

      text:
        content: You can add your text content here. You can also use Markdown.

      series:
        series:
          heading: Series
          invalid: Please select a series
          findable-series-note: >
            You can only select series here which are listed or which you have write-access to.
        metadata:
          heading: Metadata

      playlist:
        playlist:
          heading: Playlist
          invalid: Please select a playlist
          findable-playlist-note: >
            You can only select playlists here which are listed or which you have write-access to.
        metadata:
          heading: Metadata

      event:
        event:
          heading: Event
          invalid: Please select an event
          findable-events-note: >
            You can only select videos here which are listed or which you have write-access to.
          no-read-access-to-current: >
            You do not have read access to the video that is currently referenced here.

      show-title: Show title
      show-link: Show link to video page
      show-description: Show description and metadata
      display-options: Display options

      cancel: Discard
      confirm-cancel: Discard changes?
      cancel-warning: Your changes have not yet been saved!

      removing-failed: Removing failed.
      moving-failed: Moving failed.
      saving-failed: Saving your changes failed.

  add-child:
    heading: Add page
    path-segment: Path segment
    below-this-parent: The new page will be added below <strong>“{{parent}}”</strong>.
    below-root: The new page will be added directly below the homepage.
    button-create-page: Create page
    failed-to-add: Failed to create page.
    page-name-info: >
      The page name is shown in the navigation menu and as heading on the page itself.
      You can change the page name at any time.
    path-segment-info: >
      The path segment appears in the URL/link to the new page. Try keeping
      it rather short and don't repeat information already contained in preceding
      path segments. Changing the path segment later should be avoided.
      <br />
      Path segments must not contain whitespace nor <code>{{illegalChars}}</code>
      and they must not start with <code>{{reservedChars}}</code>.


# These errors map the `key` field of an API error response to a nice message.
api-remote-errors:
  view:
    event: You are not authorized to view this video.
    playlist: You are not authorized to view this playlist.
  upload:
    not-logged-in: You have to be logged in to upload videos.
    not-authorized: $t(upload.not-authorized)
  mutation:
    not-logged-in: You have to be logged in to perform this action.
    not-a-tobira-admin: You have to be a Tobira admin to perform this action.
  realm:
    path-is-reserved: The chosen path is reserved and cannot be used for pages.
    path-collision: A page with this path already exists.
    no-moderator-rights: You are not allowed to modify this page.
    no-page-admin-rights: You are not allowed to carry out this action.
    cannot-create-user-realm: You are not allowed to create your own page.
    user-realm-already-exists: Your own page already exists.
    username-not-valid-as-path: >
      Your username '{{username}}' contains characters that are not allowed in page paths,
      thus you cannot create your own page. Contact a system administrator for
      further assistance.
  event:
    not-found: "Action failed: event not found."
    not-allowed: You are not allowed to perform this event action.
    workflow:
      not-allowed: You are not allowed to inquire about workflow activity of this video.
      active-acl: $t(manage.access.workflow-active)
      active-metadata: $t(metadata-form.event-workflow-active)
  series:
    not-found: "Action failed: series not found."
    not-allowed: You are not allowed to perform this series action.

embed:
  not-supported: This page can't be embedded.<|MERGE_RESOLUTION|>--- conflicted
+++ resolved
@@ -27,13 +27,10 @@
     select:
       no-options: No options
       select-option: Select option
-<<<<<<< HEAD
+  no-description: No description
   seconds: seconds
   minutes: minutes
   hours: hours
-=======
-  no-description: No description
->>>>>>> 2d10afb7
 
 welcome:
   title: Welcome to Tobira!
@@ -130,12 +127,7 @@
 video:
   video: Video
   video-page: 'Video page: “{{video}}”'
-<<<<<<< HEAD
   video-player: Video player
-  created: Created
-  updated: Last updated
-=======
->>>>>>> 2d10afb7
   duration: Duration
   link: Video details
   part-of-series: Part of series
@@ -458,11 +450,8 @@
       video: video
       series: series
     details:
-<<<<<<< HEAD
-      title: Video details
-=======
-      share-direct-link: Share via direct link
-      copy-direct-link-to-clipboard: Copy link to clipboard
+      #share-direct-link: Share via direct link
+      #copy-direct-link-to-clipboard: Copy link to clipboard
       referencing-pages: Referencing pages
     acl:
       title: Access policy
@@ -519,8 +508,7 @@
     title: My videos
     details:
       title: Video details
-      set-time: 'Start at: '
->>>>>>> 2d10afb7
+      #set-time: 'Start at: '
       open-in-editor: Open in video editor
       referencing-pages: Referencing pages
       referencing-pages-explanation: 'This video is referenced on the following pages:'
